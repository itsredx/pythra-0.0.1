--- conflicted
+++ resolved
@@ -180,7 +180,12 @@
             QTimer.singleShot(0, self._process_reconciliation)
 
 
+
     def _process_reconciliation(self):
+        """
+        Performs a targeted, high-performance reconciliation cycle for only the
+        widgets whose state has changed.
+        """
         """
         Performs a targeted, high-performance reconciliation cycle for only the
         widgets whose state has changed.
@@ -191,11 +196,63 @@
             return
 
         print("\n--- Framework: Processing Granular Reconciliation Cycle ---")
+        print("\n--- Framework: Processing Granular Reconciliation Cycle ---")
         start_time = time.time()
 
         # Get the full map of the currently rendered UI for the main context.
         main_context_map = self.reconciler.get_map_for_context("main")
-
+        # Get the full map of the currently rendered UI for the main context.
+        main_context_map = self.reconciler.get_map_for_context("main")
+
+        # --- NEW ARCHITECTURE: SURGICAL UPDATES ---
+        all_patches = []
+        all_new_callbacks = {}
+        all_active_css_details = {} # To track if CSS might have changed
+
+        # Process each pending state update individually.
+        for state_instance in self._pending_state_updates:
+            widget_to_rebuild = state_instance.get_widget()
+            if not widget_to_rebuild:
+                print(f"Warning: Widget for state {state_instance} lost. Skipping update.")
+                continue
+
+            widget_key = widget_to_rebuild.get_unique_id()
+            old_widget_data = main_context_map.get(widget_key)
+
+            if not old_widget_data:
+                print(f"Error: Could not find previous state for widget {widget_key}. A full rebuild may be required.")
+                continue # Skip this update to prevent errors
+
+            parent_html_id = old_widget_data["parent_html_id"]
+
+            print(f"Reconciling subtree for: {widget_to_rebuild.__class__.__name__} (Key: {widget_key})")
+
+            # 1. Build ONLY the subtree for the dirty widget.
+            # This is fast because it doesn't traverse the whole application.
+            new_subtree = self._build_widget_tree(widget_to_rebuild)
+
+            # 2. Reconcile ONLY that specific subtree.
+            subtree_result = self.reconciler.reconcile(
+                previous_map=main_context_map,
+                new_widget_root=new_subtree,
+                parent_html_id=parent_html_id,
+                old_root_key=widget_key, # Tell the reconciler exactly where to start
+                is_partial_reconciliation=True # CRITICAL: Prevents deleting the rest of the app
+            )
+
+            # 3. Aggregate the patches, callbacks, and CSS details from this subtree.
+            all_patches.extend(subtree_result.patches)
+            all_new_callbacks.update(subtree_result.registered_callbacks)
+            all_active_css_details.update(subtree_result.active_css_details)
+
+            # 4. CRITICAL: Update the main context map in-place with the changes.
+            # This keeps the framework's "memory" of the UI consistent.
+            main_context_map.update(subtree_result.new_rendered_map)
+
+        # --- Optimized CSS and Script Generation ---
+
+        # Register any new callbacks that might have been created in the rebuild.
+        for cb_id, cb_func in all_new_callbacks.items():
         # --- NEW ARCHITECTURE: SURGICAL UPDATES ---
         all_patches = []
         all_new_callbacks = {}
@@ -265,21 +322,40 @@
              self._last_css_keys = new_css_keys
         else:
              print("Framework: CSS classes are unchanged. Skipping CSS generation.")
+        # Implement CSS memoization check
+        # NOTE: self._last_css_keys should be initialized to set() in Framework.__init__
+        new_css_keys = set(all_active_css_details.keys())
+        css_update_script = ""
+        if not hasattr(self, '_last_css_keys') or self._last_css_keys != new_css_keys:
+             print("Framework: CSS classes may have changed. Regenerating stylesheet.")
+             # We need to generate CSS from the *entire* app's styles, not just the subtree.
+             # We can get this by iterating over the updated main_context_map.
+             full_css_details = {
+                 data['props']['css_class']: (type(data['widget_instance']).generate_css_rule, data['widget_instance'].style_key)
+                 for data in main_context_map.values()
+                 if 'css_class' in data['props'] and hasattr(data['widget_instance'], 'style_key')
+             }
+             css_rules = self._generate_css_from_details(full_css_details)
+             css_update_script = self._generate_css_update_script(css_rules)
+             self._last_css_keys = new_css_keys
+        else:
+             print("Framework: CSS classes are unchanged. Skipping CSS generation.")
 
         # Generate the DOM patch script from our aggregated patches.
         # No new JS initializers are expected during a partial update.
         dom_patch_script = self._generate_dom_patch_script(all_patches, js_initializers=[])
 
+        # Generate the DOM patch script from our aggregated patches.
+        # No new JS initializers are expected during a partial update.
+        dom_patch_script = self._generate_dom_patch_script(all_patches, js_initializers=[])
+
         combined_script = (css_update_script + "\n" + dom_patch_script).strip()
         if combined_script:
             print(f"Framework: Executing {len(all_patches)} DOM patches.")
-<<<<<<< HEAD
             # print("Patches:", all_patches)
-=======
-            print("Patches:", all_patches)
->>>>>>> a8da9aa2
             self.window.evaluate_js(self.id, combined_script)
         else:
+            print("Framework: No DOM changes detected.")
             print("Framework: No DOM changes detected.")
 
         self._pending_state_updates.clear()
@@ -687,6 +763,28 @@
                 """
             # --- END OF NEW BLOCK ---
 
+            # --- ADD THIS NEW BLOCK ---
+            elif action == "REPLACE":
+                new_html_stub = data["new_html"]
+                new_props = data["new_props"]
+                
+                # Use a robust replacement method. `outerHTML` is simple and effective.
+                # It replaces the entire element, including the element itself.
+                escaped_html = json.dumps(new_html_stub)[1:-1].replace("`", "\\`")
+
+                command_js = f"""
+                    var oldEl = document.getElementById('{target_id}');
+                    if (oldEl) {{
+                        oldEl.outerHTML = `{escaped_html}`;
+                        // After replacement, we may need to apply props to the NEW element.
+                        // The new element's ID is embedded in the escaped_html, so we need to find it.
+                        // NOTE: This part is tricky. A simpler way for now is to bake initial props
+                        // into the HTML stub (like inline styles), which our stub generator does.
+                        // Complex JS initializers (like SimpleBar) would need more handling here.
+                    }}
+                """
+            # --- END OF NEW BLOCK ---
+
             elif action == "SVG_INSERT":
                 parent_id = data.get("parent_html_id")  # e.g., 'svg-defs'
                 html_stub = data.get("html")
@@ -988,12 +1086,14 @@
             #     input_element_selector = f"document.getElementById('{target_id}_input')"
             #     js_prop_updates.append(f"var inputEl = {input_element_selector}; if(inputEl) inputEl.value = {json.dumps(value)};")
             # print("Props:", props)
+            # print("Props:", props)
 
             if key == "data":
                 js_prop_updates.append(
                     f"{element_var}.textContent = {json.dumps(str(value))};"
                 )
                 # print("data: ",value)
+            # --- THIS IS THE NEW, INTELLIGENT CLASS UPDATE LOGIC ---
             # --- THIS IS THE NEW, INTELLIGENT CLASS UPDATE LOGIC ---
             elif key == "css_class":
                 # We need the old shared class to remove it. This must be passed in the patch.
@@ -1016,17 +1116,59 @@
                     }}
                 """)
             # --- END OF NEW LOGIC ---
+                # We need the old shared class to remove it. This must be passed in the patch.
+                # Let's assume the patch data for an UPDATE now contains:
+                # data['props']['css_class'] -> new_class
+                # data['old_props']['css_class'] -> old_class
+                
+                old_class = props.get("old_shared_class") # We'll need to add this to the patch
+                new_class = value # The new shared class
+
+                # This JS is robust: it works even if classes are None or the same.
+                js_prop_updates.append(f"""
+                    if ("{old_class}" !== "{new_class}") {{
+                        if ("{old_class}" && {element_var}.classList.contains("{old_class}")) {{
+                            {element_var}.classList.remove("{old_class}");
+                        }}
+                        if ("{new_class}") {{
+                            {element_var}.classList.add("{new_class}");
+                        }}
+                    }}
+                """)
+            # --- END OF NEW LOGIC ---
             elif key == "src":
                 js_prop_updates.append(f"{element_var}.src = {json.dumps(value)};")
             elif key == "tooltip":
                 js_prop_updates.append(f"{element_var}.title = {json.dumps(value)};")
             
             elif key == "value" and "textfield" in props.get(
+            
+            elif key == "value" and "textfield" in props.get(
                 "css_class", ""
             ):
                 # This is a value update for a TextField. Target the inner input.
                 
+                
                 input_id = f"{target_id}_input"
+                # --- ADD DETAILED LOGGING ---
+                js_prop_updates.append(f"""
+                    var inputEl = document.getElementById('{input_id}');
+                    if (inputEl) {{
+                        console.log('--- TextField Update Patch ---');
+                        console.log('Target Input ID:', '{input_id}');
+                        console.log('Current Browser Value:', inputEl.value);
+                        console.log('New Value from Python:', {json.dumps(str(value))});
+                        if (inputEl.value !== {json.dumps(str(value))}) {{
+                            console.log('Values are different. Applying update.');
+                            inputEl.value = {json.dumps(str(value))};
+                        }} else {{
+                            console.log('Values are the same. Skipping update to prevent cursor jump.');
+                        }}
+                    }} else {{
+                        console.error('Could not find input element with ID:', '{input_id}');
+                    }}
+                """)
+                # --- END OF LOGGING ---
                 # --- ADD DETAILED LOGGING ---
                 js_prop_updates.append(f"""
                     var inputEl = document.getElementById('{input_id}');
